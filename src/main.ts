import {
  App,
  Editor,
  MarkdownView,
  Modal,
  Notice,
  Plugin,
  PluginSettingTab,
  Setting,
  Menu,
} from "obsidian";
import { crypt } from "./util/crypt";
import { ChatCbt, Mode } from "./util/chatcbt";
import { buildAssistantMsg, convertTextToMsg } from "./util/messages";

/** Interfaces */
interface ChatCbtPluginSettings {
  openAiApiKey: string;
  mode: string;
  ollamaUrl: string;
}
interface ChatCbtResponseInput {
	isSummary: boolean;
	mode: Mode;
}

/** Constants */
const VALID_MODES = ['openai', 'ollama']

const DEFAULT_SETTINGS: ChatCbtPluginSettings = {
  openAiApiKey: "",
  mode: "openai",
  ollamaUrl: "http://0.0.0.0:11434"
};

/** Initialize chat client */
const chatCbt = new ChatCbt();


export default class ChatCbtPlugin extends Plugin {
  settings: ChatCbtPluginSettings;
  statusBar: HTMLElement

  async onload() {
    console.log("loading plugin");

    await this.loadSettings();


    // This creates an icon in the left ribbon.
    this.addRibbonIcon(
      "heart-handshake",
      "ChatCBT",
      (evt: MouseEvent) => {
        const menu = new Menu();

        menu.addItem((item) =>
          item
            .setTitle("Chat")
            .setIcon("message-circle")
            .onClick(() => {
              this.getChatCbtRepsonse({ isSummary: false, mode: 'openai' });
            })
        );

		menu.addItem((item) =>
          item
            .setTitle("Summarize")
            .setIcon("table")
            .onClick(() => {
              this.getChatCbtSummary();
            })
        );

        menu.showAtMouseEvent(evt);
      }
    );

    // This adds a status bar item to the bottom of the app. Does not work on mobile apps.
    const statusBarItemEl = this.addStatusBarItem();
	this.statusBar = statusBarItemEl;
	this.setStatusBarMode(this.settings.mode as Mode);

    // This adds an editor command that can perform some operation on the current editor instance
    this.addCommand({
      id: "chat",
      name: "Chat - submit the text in the active tab to ChatCBT",
      editorCallback: (_editor: Editor, _view: MarkdownView) => {
		this.getChatCbtRepsonse({ isSummary: false, mode: this.settings.mode as Mode })
      },
    });

	this.addCommand({
		id: "summarize",
		name: "Summarize - create a table that summarizes reframed thoughts from your conversation",
		editorCallback: (_editor: Editor, _view: MarkdownView) => {
		  this.getChatCbtSummary()
		},
	  });

    // This adds a settings tab so the user can configure various aspects of the plugin
    this.addSettingTab(new MySettingTab(this.app, this));
  }

  /** Run when plugin is disabled */
  onunload() {
    console.log("unloading plugin");
  }

  async loadSettings() {
    this.settings = Object.assign({}, DEFAULT_SETTINGS, await this.loadData());
  }

  async saveSettings() {
    await this.saveData(this.settings);
  }

  setStatusBarMode(mode: Mode) {
	this.statusBar.setText(`ChatCBT - ${mode} mode`);
  }


  async getChatCbtRepsonse({ isSummary = false, mode = 'openai' } : ChatCbtResponseInput) {
    const activeFile = this.app.workspace.getActiveFile();
    if (!activeFile) {
      return;
    }
    
	
	if(!VALID_MODES.includes(this.settings.mode)) {
	  new Notice(`Inavlid mode '${this.settings.mode}' detected. Update in ChatCBT plugin settings and select a valid mode`);
	  return
	}

	if(this.settings.mode === 'openai' && !this.settings.openAiApiKey) {
	  new Notice("Missing OpenAI API Key - update in ChatCBT plugin settings");
	  return
	}

	if(this.settings.mode === 'ollama' && !this.settings.ollamaUrl) {
	  new Notice("Missing Ollama URL - update in ChatCBT plugin settings");
	  return
	}

    const existingText = await this.app.vault.read(activeFile);
    if (!existingText.trim()) {
      new Notice("First, share how you are feeling");
      return;
    }

    const messages = existingText
      .split(/---+/)
      .map((i) => i.trim())
      .map((i) => convertTextToMsg(i));
    
	const loadingModal = new TextModel(this.app, `Asking ChatCBT... (${this.settings.mode} mode)`);
	loadingModal.open();

    let response = "";

    try {
      new Notice(`Asking ChatCBT... (${this.settings.mode} mode)`);
<<<<<<< HEAD
	  const apiKey = this.settings.openAiApiKey ? crypt.decrypt(this.settings.openAiApiKey): "";
      const res = await chatCbt.chat({
		apiKey: crypt.decrypt(this.settings.openAiApiKey),
=======
	  const apiKey = this.settings.openAiApiKey ? crypt.decrypt(this.settings.openAiApiKey): ""
	  const res = await chatCbt.chat({
		apiKey,
>>>>>>> b005640c
        messages,
		isSummary,
		mode: this.settings.mode as Mode,
		ollamaUrl: this.settings.ollamaUrl
	   });
      response = res;
    } catch (e) {
	  new Notice(`ChatCBT failed :(: ${e.message}`);
      console.error(e);
    } finally {
	  loadingModal.close()
	}

    if (response) {
	  const MSG_PADDING = "\n\n"
      const appendMsg = isSummary ? MSG_PADDING + response : buildAssistantMsg(response);
      await this.app.vault.append(activeFile, appendMsg);
    }
  }

  async getChatCbtSummary() {
	await this.getChatCbtRepsonse({ isSummary: true, mode: 'openai' })
  }
}

class MySettingTab extends PluginSettingTab {
  plugin: ChatCbtPlugin;

  constructor(app: App, plugin: ChatCbtPlugin) {
    super(app, plugin);
    this.plugin = plugin;
  }

  display(): void {
    const { containerEl } = this;

    containerEl.empty();
    
	containerEl.createEl('a', { 'href': 'https://github.com/clairefro/obsidian-chat-cbt-plugin/blob/main/README.md', 'text': 'Read the setup guide ↗️ ' });
	containerEl.createEl('br');
	containerEl.createEl('br');

    new Setting(containerEl)
      .setName("OpenAI API Key")
      .setDesc("Create an OpenAI API Key from their website and paste here")
      .addText((text) =>
        text
          .setPlaceholder("Enter your API Key")
          .setValue(this.plugin.settings.openAiApiKey ? crypt.decrypt(this.plugin.settings.openAiApiKey): "")
          .onChange(async (value) => {
			if (!value.trim()) {
			  this.plugin.settings.openAiApiKey = ""
			} else {
			  this.plugin.settings.openAiApiKey = crypt.encrypt(value.trim());
			}
            await this.plugin.saveSettings();
          })
      );

	new Setting(containerEl)
      .setName("Ollama mode (local)")
      .setDesc("Toggle on for a local experience if you are running Ollama")
      .addToggle((toggle) =>
        toggle
          .setValue((this.plugin.settings.mode === 'openai' ? false : true))
          .onChange(async (value) => {
			console.log({value})
			if (value) {
			  this.plugin.settings.mode = "ollama";
			} else {
			  this.plugin.settings.mode = "openai";
			}
            await this.plugin.saveSettings();
			this.plugin.setStatusBarMode(this.plugin.settings.mode as Mode);
          })
      );

	new Setting(containerEl)
      .setName("Ollama server URL")
      .setDesc("Edit this if you changed the default port for using Ollama")
      .addText((text) =>
        text
          .setPlaceholder("ex: http://0.0.0.0:11434")
          .setValue(this.plugin.settings.ollamaUrl)
          .onChange(async (value) => {
			this.plugin.settings.ollamaUrl = value.trim();
            await this.plugin.saveSettings();
          })
      );
  }
}


class TextModel extends Modal {
	text: string
	constructor(app: App, _text:string) {
	  super(app);
	  this.text = _text;
	}
  
	onOpen() {
	  const { contentEl } = this;
	  contentEl.setText(this.text);
	}
  
	onClose() {
	  const { contentEl } = this;
	  contentEl.empty();
	}
  }<|MERGE_RESOLUTION|>--- conflicted
+++ resolved
@@ -160,20 +160,15 @@
 
     try {
       new Notice(`Asking ChatCBT... (${this.settings.mode} mode)`);
-<<<<<<< HEAD
-	  const apiKey = this.settings.openAiApiKey ? crypt.decrypt(this.settings.openAiApiKey): "";
-      const res = await chatCbt.chat({
-		apiKey: crypt.decrypt(this.settings.openAiApiKey),
-=======
-	  const apiKey = this.settings.openAiApiKey ? crypt.decrypt(this.settings.openAiApiKey): ""
-	  const res = await chatCbt.chat({
-		apiKey,
->>>>>>> b005640c
+	    const apiKey = this.settings.openAiApiKey ? crypt.decrypt(this.settings.openAiApiKey): "";
+
+	    const res = await chatCbt.chat({
+		    apiKey,
         messages,
-		isSummary,
-		mode: this.settings.mode as Mode,
-		ollamaUrl: this.settings.ollamaUrl
-	   });
+		    isSummary,
+		    mode: this.settings.mode as Mode,
+		    ollamaUrl: this.settings.ollamaUrl
+	     });
       response = res;
     } catch (e) {
 	  new Notice(`ChatCBT failed :(: ${e.message}`);
